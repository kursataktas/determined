import { waitFor } from '@testing-library/dom';
import { act, render, screen } from '@testing-library/react';
import userEvent from '@testing-library/user-event';
import { UIProvider } from 'determined-ui/Theme';

<<<<<<< HEAD
import { ThemeProvider, UIProvider } from 'components/kit/Theme';
=======
>>>>>>> 4c593931
import { User } from 'types';

import { themeLightDetermined } from './kit/internal/theme';
import UserAvatar, { Props } from './UserAvatar';

const testUsers: User[] = [
  {
    displayName: 'Bugs Bunny',
    id: 44,
    username: 'elmerFudd01',
  },
];

vi.mock('determined-ui/Tooltip');

const Component = ({ user }: Partial<Props> = {}) => {
  return <UserAvatar hideTooltip={false} user={user} />;
};

const setup = (testUser: User) => {
  const user = userEvent.setup();
  const view = render(
    <ThemeProvider>
      <UIProvider theme={themeLightDetermined}>
        <Component user={testUser} />
      </UIProvider>
    </ThemeProvider>,
  );

  return { user, view };
};

describe('UserAvatar', () => {
  it('should display initials of name', async () => {
    const testUser = testUsers[0];
    await waitFor(() => setup(testUser));
    expect(await screen.findByText('BB')).toBeInTheDocument();
  });

  it('should display name on hover', async () => {
    const testUser = testUsers[0];
    const { user } = await waitFor(() => setup(testUser));
    await act(async () => await user.hover(await screen.findByText('BB')));
    expect(await screen.getByText(testUser.displayName || '')).toBeInTheDocument();
  });
});<|MERGE_RESOLUTION|>--- conflicted
+++ resolved
@@ -1,12 +1,8 @@
 import { waitFor } from '@testing-library/dom';
 import { act, render, screen } from '@testing-library/react';
 import userEvent from '@testing-library/user-event';
-import { UIProvider } from 'determined-ui/Theme';
+import { ThemeProvider, UIProvider } from 'determined-ui/Theme';
 
-<<<<<<< HEAD
-import { ThemeProvider, UIProvider } from 'components/kit/Theme';
-=======
->>>>>>> 4c593931
 import { User } from 'types';
 
 import { themeLightDetermined } from './kit/internal/theme';
