--- conflicted
+++ resolved
@@ -119,14 +119,11 @@
 #   autoProvisionUsers:
 #   groupsAttributeName:
 #   displayNameAttributeName:
-<<<<<<< HEAD
 #   agentUidAttributeName:
 #   agentGidAttributeName:
 #   agentUserNameAttributeName:
 #   agentGroupNameAttributeName:
-=======
 #   alwaysRedirect:
->>>>>>> 769d6001
 
 # scim (EE-only) enables System for Cross-domain Identity Management (SCIM) integration, which is
 # only available if enterpriseEdition is true. It allows administrators to easily and securely
@@ -151,14 +148,11 @@
 #   autoProvisionUsers:
 #   groupsAttributeName:
 #   displayNameAttributeName:
-<<<<<<< HEAD
 #   agentUidAttributeName:
 #   agentGidAttributeName:
 #   agentUserNameAttributeName:
 #   agentGroupNameAttributeName:
-=======
 #   alwaysRedirect:
->>>>>>> 769d6001
 
 # db sets the configurations for the database.
 db:
