--- conflicted
+++ resolved
@@ -9,15 +9,9 @@
 # lightning not tested but required for linter checks
 lightning
 transformers>=4.8.2,<4.29.0
-<<<<<<< HEAD
-torch==1.11.0
-torchvision==0.12.0
-tensorflow==2.12.1; sys_platform != 'darwin' or platform_machine != 'arm64'
-=======
 torch==2.3.0
 torchvision==0.18.0
-tensorflow==2.12.0; sys_platform != 'darwin' or platform_machine != 'arm64'
->>>>>>> 79ffa525
+tensorflow==2.12.1; sys_platform != 'darwin' or platform_machine != 'arm64'
 tensorflow-macos==2.11.0; sys_platform == 'darwin' and platform_machine == 'arm64'
 attrdict3
 moto<5.0.0 # moto 5.0.0 drops mock_s3, need to replace with mock_aws
